--- conflicted
+++ resolved
@@ -996,18 +996,11 @@
 		if App.conf.Global.API.Enabled {
 			apiOptions := api.Options{
 				Logger:      logger,
-<<<<<<< HEAD
 				GRPCNetwork: App.conf.Global.API.GRPCNetwork,
 				GRPCAddress: App.conf.Global.API.GRPCAddress,
 				HTTPAddress: App.conf.Global.API.HTTPAddress,
 				Servers:     App.servers,
-=======
-				GRPCNetwork: conf.Global.API.GRPCNetwork,
-				GRPCAddress: conf.Global.API.GRPCAddress,
-				HTTPAddress: conf.Global.API.HTTPAddress,
-				Servers:     servers,
-				RaftNode:    raftNode,
->>>>>>> eec4ebaa
+        RaftNode:    raftNode,
 			}
 
 			apiObj := &api.API{
