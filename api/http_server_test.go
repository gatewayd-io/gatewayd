--- conflicted
+++ resolved
@@ -23,37 +23,6 @@
 	healthchecker := &HealthChecker{Servers: api.Servers}
 	grpcServer := NewGRPCServer(
 		context.Background(), GRPCServer{API: api, HealthChecker: healthchecker})
-<<<<<<< HEAD
-	require.NotNil(t, grpcServer, "gRPC server should not be nil")
-
-	httpServer := NewHTTPServer(api.Options)
-	require.NotNil(t, httpServer, "HTTP server should not be nil")
-
-	// Start gRPC server with error handling
-	errChan := make(chan error, 1)
-	go func(grpcServer *GRPCServer) {
-		errChan <- func() error {
-			defer func() {
-				if r := recover(); r != nil {
-					errChan <- fmt.Errorf("gRPC server panicked: %v", r)
-				}
-			}()
-			grpcServer.Start()
-			return nil
-		}()
-	}(grpcServer)
-
-	go func(httpServer *HTTPServer) {
-		httpServer.Start()
-	}(httpServer)
-
-	// Wait for potential startup errors
-	select {
-	case err := <-errChan:
-		require.NoError(t, err, "gRPC server failed to start")
-	case <-time.After(1 * time.Second): // Wait for the servers to start
-	}
-=======
 	go grpcServer.Start()
 	require.NotNil(t, grpcServer)
 
@@ -62,7 +31,6 @@
 	require.NotNil(t, httpServer)
 
 	time.Sleep(time.Second)
->>>>>>> 18ed7f8d
 
 	// Check version via the gRPC server.
 	req, err := http.NewRequestWithContext(
